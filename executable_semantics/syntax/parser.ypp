--- conflicted
+++ resolved
@@ -672,7 +672,6 @@
   statement_expression EQUAL expression SEMICOLON
     { $$ = arena->New<Assign>(context.source_loc(), $1, $3); }
 | VAR pattern EQUAL expression SEMICOLON
-<<<<<<< HEAD
     {
       $$ = arena->New<VariableDefinition>(context.source_loc(), $2, $4,
                                           ValueCategory::Var);
@@ -682,11 +681,7 @@
       $$ = arena->New<VariableDefinition>(context.source_loc(), $2, $4,
                                           ValueCategory::Let);
     }
-| expression SEMICOLON
-=======
-    { $$ = arena->New<VariableDefinition>(context.source_loc(), $2, $4); }
 | statement_expression SEMICOLON
->>>>>>> d2269e54
     { $$ = arena->New<ExpressionStatement>(context.source_loc(), $1); }
 | if_statement
     { $$ = $1; }
@@ -869,7 +864,6 @@
                                            std::nullopt, ValueCategory::Var);
     }
 | VAR variable_declaration EQUAL expression SEMICOLON
-<<<<<<< HEAD
     {
       $$ = arena->New<VariableDeclaration>(context.source_loc(), $2, $4,
                                            ValueCategory::Var);
@@ -879,8 +873,6 @@
       $$ = arena->New<VariableDeclaration>(context.source_loc(), $2, $4,
                                            ValueCategory::Let);
     }
-=======
-    { $$ = arena->New<VariableDeclaration>(context.source_loc(), $2, $4); }
 | INTERFACE identifier LEFT_CURLY_BRACE declaration_list RIGHT_CURLY_BRACE
     {
       auto ty_ty = arena -> New<TypeTypeLiteral>(context.source_loc());
@@ -896,7 +888,6 @@
     { $$ = Carbon::ImplKind::InternalImpl; }
 | EXTERNAL
     { $$ = Carbon::ImplKind::ExternalImpl; }
->>>>>>> d2269e54
 ;
 declaration_list:
   // Empty
