--- conflicted
+++ resolved
@@ -130,24 +130,14 @@
   }
 }
 
-<<<<<<< HEAD
-auto Value::GetField(Nonnull<Arena*> arena, const FieldPath& path,
-                     SourceLocation source_loc,
-                     Nonnull<const Value*> me_value) const
+auto Value::GetMember(Nonnull<Arena*> arena, const FieldPath& path,
+                      SourceLocation source_loc,
+                      Nonnull<const Value*> me_value) const
     -> ErrorOr<Nonnull<const Value*>> {
   Nonnull<const Value*> value(this);
   for (const FieldPath::Component& field : path.components_) {
     CARBON_ASSIGN_OR_RETURN(
-        value, GetMember(arena, value, field, source_loc, me_value));
-=======
-auto Value::GetMember(Nonnull<Arena*> arena, const FieldPath& path,
-                      SourceLocation source_loc) const
-    -> ErrorOr<Nonnull<const Value*>> {
-  Nonnull<const Value*> value(this);
-  for (const FieldPath::Component& field : path.components_) {
-    CARBON_ASSIGN_OR_RETURN(value,
-                            Carbon::GetMember(arena, value, field, source_loc));
->>>>>>> 2a02c284
+        value, Carbon::GetMember(arena, value, field, source_loc, me_value));
   }
   return value;
 }
