--- conflicted
+++ resolved
@@ -815,19 +815,14 @@
     case ExpressionKind::SimpleMemberAccessExpression: {
       const auto& access = cast<SimpleMemberAccessExpression>(exp);
       if (act.pos() == 0) {
-<<<<<<< HEAD
         //    { { e.f :: C, E, F} :: S, H}
         // -> { { e :: [].f :: C, E, F} :: S, H}
         if (access.is_field_addr_me_method()) {
-          return todo_.Spawn(std::make_unique<LValAction>(&access.aggregate()));
+          return todo_.Spawn(std::make_unique<LValAction>(&access.object()));
         } else {
           return todo_.Spawn(
-              std::make_unique<ExpressionAction>(&access.aggregate()));
-        }
-=======
-        return todo_.Spawn(
-            std::make_unique<ExpressionAction>(&access.object()));
->>>>>>> 2a02c284
+              std::make_unique<ExpressionAction>(&access.object()));
+        }
       } else {
         //    { { v :: [].f :: C, E, F} :: S, H}
         // -> { { v_f :: C, E, F} : S, H}
@@ -865,8 +860,7 @@
                            access.source_loc()));
             witness = cast<Witness>(witness_value);
           }
-<<<<<<< HEAD
-          FieldPath::Component field(access.field(), witness);
+          FieldPath::Component member(access.member(), witness);
           const Value* aggregate;
           if (const auto* lvalue = dyn_cast<LValue>(act.results()[0])) {
             CARBON_ASSIGN_OR_RETURN(
@@ -876,18 +870,10 @@
             aggregate = act.results()[0];
           }
           CARBON_ASSIGN_OR_RETURN(
-              Nonnull<const Value*> member,
-              aggregate->GetField(arena_, FieldPath(field), exp.source_loc(),
-                                  act.results()[0]));
-          return todo_.FinishAction(member);
-=======
-          FieldPath::Component member(access.member(), witness);
-          CARBON_ASSIGN_OR_RETURN(
               Nonnull<const Value*> member_value,
-              act.results()[0]->GetMember(arena_, FieldPath(member),
-                                          exp.source_loc()));
+              aggregate->GetMember(arena_, FieldPath(member), exp.source_loc(),
+                                   act.results()[0]));
           return todo_.FinishAction(member_value);
->>>>>>> 2a02c284
         }
       }
     }
@@ -933,15 +919,9 @@
                                 exp.source_loc()));
           }
           FieldPath::Component field(access.member().name(), witness);
-<<<<<<< HEAD
           CARBON_ASSIGN_OR_RETURN(Nonnull<const Value*> member,
-                                  object->GetField(arena_, FieldPath(field),
-                                                   exp.source_loc(), object));
-=======
-          CARBON_ASSIGN_OR_RETURN(
-              Nonnull<const Value*> member,
-              object->GetMember(arena_, FieldPath(field), exp.source_loc()));
->>>>>>> 2a02c284
+                                  object->GetMember(arena_, FieldPath(field),
+                                                    exp.source_loc(), object));
           return todo_.FinishAction(member);
         }
       }
