--- conflicted
+++ resolved
@@ -33,11 +33,8 @@
 %s AFTER_OPERAND
 
 /* table-begin */
-<<<<<<< HEAD
 ADDR                 "addr"
-=======
 ALIAS                "alias"
->>>>>>> 2a02c284
 AMPERSAND            "&"
 AND                  "and"
 API                  "api"
@@ -142,11 +139,8 @@
 %}
 
  /* table-begin */
-<<<<<<< HEAD
 {ADDR}                { return SIMPLE_TOKEN(ADDR);                }
-=======
 {ALIAS}               { return SIMPLE_TOKEN(ALIAS);               }
->>>>>>> 2a02c284
 {AMPERSAND}           { return SIMPLE_TOKEN(AMPERSAND);           }
 {AND}                 { return SIMPLE_TOKEN(AND);                 }
 {API}                 { return SIMPLE_TOKEN(API);                 }
